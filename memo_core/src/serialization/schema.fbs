struct ReplicaId {
  first_8_bytes: uint64;
  last_8_bytes: uint64;
}

struct Timestamp {
  value:uint64;
  replica_id:ReplicaId;
}

table GlobalTimestamp {
  timestamps:[Timestamp];
}

namespace buffer;

enum AnchorVariant : byte { Start, Middle, End }

enum AnchorBias : byte { Left, Right }

table Anchor {
  variant:AnchorVariant;
  insertion_id:Timestamp;
  offset:uint64;
  bias:AnchorBias;
}

table Selection {
  start:Anchor;
  end:Anchor;
  reversed:bool;
}

table Edit {
  start_id:Timestamp;
  start_offset:uint64;
  end_id:Timestamp;
  end_offset:uint64;
  version_in_range:GlobalTimestamp;
  new_text:string;
  local_timestamp:Timestamp;
  lamport_timestamp:Timestamp;
}

<<<<<<< HEAD
table UpdateSelections {
  set_id:Timestamp;
  selections:[Selection];
  local_timestamp:Timestamp;
  lamport_timestamp:Timestamp;
}

union Operation { Edit, UpdateSelections }
=======
union OperationVariant { Edit }
>>>>>>> 7df278e3

table Operation {
  variant: OperationVariant;
}

namespace epoch;

table BaseFileId {
  index:uint64;
}

table NewFileId {
  id:Timestamp;
}

union FileId { BaseFileId, NewFileId }

enum FileType : byte { Directory, Text }

table InsertMetadata {
  file_id:FileId;
  file_type:FileType;
  parent_id:FileId;
  name_in_parent:string;
  local_timestamp:Timestamp;
  lamport_timestamp:Timestamp;
}

table UpdateParent {
  child_id:FileId;
  new_parent_id:FileId;
  new_name_in_parent:string;
  local_timestamp:Timestamp;
  lamport_timestamp:Timestamp;
}

table BufferOperation {
  file_id:FileId;
  operations:[buffer.Operation];
  local_timestamp:Timestamp;
  lamport_timestamp:Timestamp;
}

union Operation { InsertMetadata, UpdateParent, BufferOperation }

namespace worktree;

table StartEpoch {
  epoch_id:Timestamp;
  head:[ubyte];
}

table EpochOperation {
  epoch_id:Timestamp;
  operation:epoch.Operation;
}

union OperationVariant { StartEpoch, EpochOperation }

table Operation {
   variant:OperationVariant;
}

root_type Operation;<|MERGE_RESOLUTION|>--- conflicted
+++ resolved
@@ -42,7 +42,6 @@
   lamport_timestamp:Timestamp;
 }
 
-<<<<<<< HEAD
 table UpdateSelections {
   set_id:Timestamp;
   selections:[Selection];
@@ -50,10 +49,7 @@
   lamport_timestamp:Timestamp;
 }
 
-union Operation { Edit, UpdateSelections }
-=======
-union OperationVariant { Edit }
->>>>>>> 7df278e3
+union OperationVariant { Edit, UpdateSelections }
 
 table Operation {
   variant: OperationVariant;
